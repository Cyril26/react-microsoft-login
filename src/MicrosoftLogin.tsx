--- conflicted
+++ resolved
@@ -25,10 +25,12 @@
   scopes: [string];
   withUserData: boolean;
   authCallback: any;
+  prompt: MicrosoftLoginProps["prompt"];
 }
 interface RedirectLogin {
   msalInstance: UserAgentApplication;
   scopes: [string];
+  prompt: MicrosoftLoginProps["prompt"];
 }
 
 const CLIENT_ID_REGEX = /[a-z0-9]{8}-[a-z0-9]{4}-[a-z0-9]{4}-[a-z0-9]{4}-[a-z0-9]{12}/;
@@ -64,7 +66,7 @@
 > {
   constructor(props: any) {
     super(props);
-    const { graphScopes, clientId, tenantUrl, redirectUri, prompt } = props;
+    const { graphScopes, clientId, tenantUrl, redirectUri } = props;
     this.state = {
       msalInstance: getUserAgentApp({ clientId, tenantUrl, redirectUri }),
       scopes: getScopes(graphScopes)
@@ -130,21 +132,15 @@
     if (msalInstance) {
       this.log("Login STARTED");
       if (forceRedirectStrategy || this.checkToIE()) {
-<<<<<<< HEAD
-        this.redirectLogin(msalInstance, scopes, prompt);
+        this.redirectLogin({ msalInstance, scopes, prompt });
       } else {
-        this.popupLogin(
+        this.popupLogin({
           msalInstance,
           scopes,
-          prompt,
           withUserData,
-          authCallback
-        );
-=======
-        this.redirectLogin({ msalInstance, scopes });
-      } else {
-        this.popupLogin({ msalInstance, scopes, withUserData, authCallback });
->>>>>>> 124ce0da
+          authCallback,
+          prompt
+        });
       }
     } else {
       this.log("Login FAILED", "clientID broken or not provided", true);
@@ -192,20 +188,16 @@
       });
   }
 
-<<<<<<< HEAD
-  popupLogin(
-    msalInstance: UserAgentApplication,
-    scopes: [string],
-    prompt: MicrosoftLoginProps["prompt"],
-    withUserData: boolean,
-    authCallback: any
-  ) {
-=======
-  popupLogin({ msalInstance, scopes, withUserData, authCallback }: PopupLogin) {
->>>>>>> 124ce0da
+  popupLogin({
+    msalInstance,
+    scopes,
+    withUserData,
+    authCallback,
+    prompt
+  }: PopupLogin) {
     this.log("Fetch Azure AD 'token' with popup STARTED");
     msalInstance
-      .loginPopup({ scopes: scopes, prompt: prompt })
+      .loginPopup({ scopes, prompt })
       .then((authResponse: AuthResponse) => {
         this.log("Fetch Azure AD 'token' with popup SUCCEDEED", authResponse);
         this.log("Fetch Graph API 'access_token' in silent mode STARTED");
@@ -223,17 +215,9 @@
       });
   }
 
-<<<<<<< HEAD
-  redirectLogin(
-    msalInstance: UserAgentApplication,
-    scopes: [string],
-    prompt: MicrosoftLoginProps["prompt"]
-  ) {
-=======
-  redirectLogin({ msalInstance, scopes }: RedirectLogin) {
->>>>>>> 124ce0da
+  redirectLogin({ msalInstance, scopes, prompt }: RedirectLogin) {
     this.log("Fetch Azure AD 'token' with redirect STARTED");
-    msalInstance.loginRedirect({ scopes: scopes, prompt: prompt });
+    msalInstance.loginRedirect({ scopes, prompt });
   }
 
   getUserData(authResponseWithAccessToken: AuthResponse) {
