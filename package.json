{
  "name": "react-microsoft-login",
  "description": "React component for easy OAuth with Microsoft services on client side.",
  "main": "dist/index.js",
<<<<<<< HEAD
  "types": "dist/index.d.ts",
  "version": "1.10.1",
=======
  "version": "1.10.2",
>>>>>>> 9b5ccea8
  "author": "alexandrtovmach@gmail.com",
  "bugs": "https://github.com/alexandrtovmach/react-microsoft-login/issues",
  "private": false,
  "scripts": {
    "watch": "tsc --watch",
    "develop": "webpack-dev-server --mode development",
    "build": "rm -rf ./dist && tsc && webpack",
    "prettify": "prettier --write './src/**/*.{js,jsx,ts,tsx,json,css,md}'"
  },
  "homepage": "https://alexandrtovmach.github.io/react-microsoft-login",
  "repository": {
    "type": "git",
    "url": "https://github.com/alexandrtovmach/react-microsoft-login.git"
  },
  "dependencies": {
    "msal": "^1.3.2"
  },
  "devDependencies": {
    "@babel/cli": "^7.6.2",
    "@babel/core": "^7.6.2",
    "@babel/preset-env": "^7.6.2",
    "@babel/preset-react": "^7.0.0",
    "@microsoft/microsoft-graph-types": "^1.26.0",
    "@types/react": "^16.4.18",
    "@types/react-dom": "^16.0.9",
    "babel-loader": "^8.0.6",
    "css-loader": "^3.2.0",
    "file-loader": "^6.0.0",
    "gh-pages": "^3.0.0",
    "html-webpack-plugin": "^4.3.0",
    "husky": "^4.2.5",
    "lint-staged": "^10.2.10",
    "node-sass": "^4.9.4",
    "prettier": "^2.0.5",
    "react": "^16.6.0",
    "react-dom": "^16.6.0",
    "react-scripts": "^3.1.2",
    "sass-loader": "^8.0.0",
    "semantic-ui-css": "^2.4.1",
    "semantic-ui-react": "^0.88.1",
    "style-loader": "^1.0.0",
    "typescript": "^3.1.3",
    "url-loader": "^4.1.0",
    "webpack": "^4.23.1",
    "webpack-cli": "^3.1.2",
    "webpack-dev-server": "^3.1.10"
  },
  "peerDependencies": {
    "react": "16.3.0",
    "react-dom": "16.3.0"
  },
  "lint-staged": {
    "./src/**/*.{js,jsx,ts,tsx,json,css,md}": [
      "prettier --write",
      "git add"
    ]
  },
  "keywords": [
    "react",
    "outlook",
    "ms",
    "microsoft",
    "live",
    "login",
    "auth",
    "oauth"
  ],
  "license": "ISC",
  "husky": {
    "hooks": {
      "pre-commit": "lint-staged"
    }
  }
}<|MERGE_RESOLUTION|>--- conflicted
+++ resolved
@@ -2,12 +2,8 @@
   "name": "react-microsoft-login",
   "description": "React component for easy OAuth with Microsoft services on client side.",
   "main": "dist/index.js",
-<<<<<<< HEAD
   "types": "dist/index.d.ts",
-  "version": "1.10.1",
-=======
   "version": "1.10.2",
->>>>>>> 9b5ccea8
   "author": "alexandrtovmach@gmail.com",
   "bugs": "https://github.com/alexandrtovmach/react-microsoft-login/issues",
   "private": false,
